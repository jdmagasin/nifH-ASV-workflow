--- conflicted
+++ resolved
@@ -1,6 +1,6 @@
 ## Copyright (C) 2023 Mo Morando
 ##
-<<<<<<< HEAD
+
 #_#  Snakefile file to mange the CMAP stage of the nifH ASV workflow ##
 #_#  Configfile is used to supply parameters to Snakefile ##
 
@@ -30,39 +30,7 @@
 ##    snakemake -c1 clean               # Remove CMAP_metadata.csv.gz
 ##    snakemake -c1 superclean          # Remove CMAP_metadata.csv.gz and log 
 ##                                        directory.
-=======
-## Snakefile file to mange the CMAP stage of the nifH ASV workflow ##
-##  configfile is used to supply parameters to Snakefile
-##  A conda environment is created that encapulates the packages required run
-##  the CMAP stage so only Snakemake is required. Snakemake is able to be
-##  called if nifH_ASV_workflow environment is loaded.
-##
-##  Description:
-##  CMAP Data Colocalization ##
-##  Colocalizes input data with CMAP (Simons Collaboration on Ocean Processes
-##  and Ecology) data repositry and then returns a saved and compressed the
-##  colocalized dataset.
-##
-##  Calls script: query_CMAP.py
-##      Takes CSV as input and colocalizes with specified targets in the CMAP
-##      database, and saves the colocalized dataset as a compressed CSV file.
-##
-#!############ MODIFICATION OF THIS FILE (config.json) IS REQUIRE #############
-##  Configfile: config.json
-#!#     MODIFY THIS TO BE YOUR API KEY as described at
-#       #!# https://simonscmap.com/documentation under Documentation/API Key.
-##      #!# "api_key": ""
-##
-##
-##
-## Usage:
-##    snakemake -c1 --use-conda          # Default. Retrieve CMAP data if
-##                                         metadata.cmap.tsv changed.
-##    snakemake -c1 clean                # Remove CMAP_metadata.csv.gz
-##    snakemake -c1 superclean           # Remove CMAP_metadata.csv.gz and log
-##                                         directory. Remove conda environment
-##                                         generated for the CMAP stage ONLY
->>>>>>> 9eecbbb6
+
 ##
 
 
