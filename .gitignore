myWork.code-workspace
.vscode

# History files
.Rhistory
.Rapp.history

# Session Data files
.RData
.RDataTmp

# User-specific files
.Ruserdata

# Example code in package build process
*-Ex.R

# Output files from R CMD build
/*.tar.gz

# Output files from R CMD check
/*.Rcheck/

# RStudio files
.Rproj.user/

# produced vignettes
vignettes/*.html
vignettes/*.pdf

# OAuth2 token, see https://github.com/hadley/httr/releases/tag/v0.3
.httr-oauth

# knitr and R markdown default cache directories
*_cache/
/cache/

# Temporary files created by R markdown
*.utf8.md
*.knit.md

# R Environment Variables
.Renviron

# pkgdown site
docs/

# translation temp files
po/*~

# RStudio Connect folder
rsconnect/

# Editor temporary/working/backup files #
#########################################
.#*
[#]*#
*~
*$
*.bak
*.diff
*.org
.project
*.rej
.settings/
.*.sw[nop]
.sw[nop]
*.tmp
*.coverage.*
.idea/

# Logs and databases #
######################
*.log
*.sqlite

# Patches #
###########
*.patch
*.diff

# OS generated files #
######################
.DS_Store*
.VolumeIcon.icns
.fseventsd
Icon?
.gdb_history
ehthumbs.db
Thumbs.db

# Conda environments
.conda/
envs/

<<<<<<< HEAD
.snakemake


# Private workspace directories #
#################################
./Private.*
=======
# Snakefile specifics
.snakemake

# VSCode related
*.code-workspace
>>>>>>> 8bfdc560
<|MERGE_RESOLUTION|>--- conflicted
+++ resolved
@@ -93,17 +93,13 @@
 .conda/
 envs/
 
-<<<<<<< HEAD
-.snakemake
-
-
-# Private workspace directories #
-#################################
-./Private.*
-=======
 # Snakefile specifics
 .snakemake
 
 # VSCode related
 *.code-workspace
->>>>>>> 8bfdc560
+
+
+# Private workspace directories #
+#################################
+./Private.*